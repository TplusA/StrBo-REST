--- conflicted
+++ resolved
@@ -69,12 +69,8 @@
     #: handy at some time.
     api_version = halogen.Attr({
         'major': 0,
-<<<<<<< HEAD
-        'minor': 8,
+        'minor': 9,
         'variant': 'V1',
-=======
-        'minor': 9,
->>>>>>> a41389a1
     })
 
     #: TCP port of the event monitor. Field may be missing in case the
